mod backend;
mod cmdline;
mod errors;
mod lang;
mod passes;
mod utils;

<<<<<<< HEAD
// use crate::backend::framework::Context;
use crate::cmdline::{path_write, Opts};
// use crate::lang::pretty_print::PrettyPrint;
=======
use crate::backend::framework::Context;
use crate::backend::fsm::visualizer;
use crate::lang::pretty_print::PrettyPrint;
>>>>>>> 980e95e2
use crate::lang::*;
use crate::utils::NameGenerator;
use std::fmt::Write;
use structopt::StructOpt;
// use crate::backend::fsm::visualize;
// use crate::passes::visitor::Visitor;

fn main() -> Result<(), errors::Error> {
    better_panic::install();

    let opts: Opts = Opts::from_args();

    let mut syntax = parse::parse_file(&opts.file)?;

    let mut names = NameGenerator::new();

    // if matches.occurrences_of("LIB") == 1 {
    //     let libname = matches.value_of("LIB").unwrap();
    //     let context = Context::init_context(
    //         filename.to_string(),
    //         component_name.to_string(),
    //         vec![libname.to_string()],
    //     );

    //     let verilog = backend::rtl::gen::to_verilog(&context);

    //     println!("{}", verilog);
    // }

    passes::fsm::generate(&mut syntax, &mut names);
<<<<<<< HEAD
    // match opts.visualize_structure {
    //     None => (),
    //     Some(None) =>
    // }
    // if matches.occurrences_of("VIZ") == 0 {
    //     syntax.pretty_print();
    // }

    let fsms = backend::fsm::machine_gen::generate_fsms(&mut syntax);
    match &opts.visualize_fsm {
        None => (),
        Some(po) => {
            for fsm in fsms {
                path_write(po, Box::new(move |w| writeln!(w, "{:#?}", fsm)));
=======
    if matches.occurrences_of("VIZ") == 0 {
        syntax.pretty_print();
    }

    let _fsms = backend::fsm::machine_gen::generate_fsms(&mut syntax);
    // for fsm in fsms {
    //     fsm.visualize()
    // }

    // You can handle information about subcommands by requesting their matches by name
    // (as below), requesting just the name used, or both at the same time
    if matches.occurrences_of("VIZ") == 1 {
        for comp in &syntax.components {
            if comp.name == component_name {
                comp.structure_graph().visualize();
>>>>>>> 980e95e2
            }
        }
    }
    // println!("{:#?}", fsms);

    // // You can handle information about subcommands by requesting their matches by name
    // // (as below), requesting just the name used, or both at the same time
    // if matches.occurrences_of("VIZ") == 1 {
    //     for comp in &syntax.components {
    //         if comp.name == component_name {
    //             comp.structure_graph().visualize();
    //         }
    //     }
    // }
    Ok(())
}<|MERGE_RESOLUTION|>--- conflicted
+++ resolved
@@ -5,15 +5,9 @@
 mod passes;
 mod utils;
 
-<<<<<<< HEAD
 // use crate::backend::framework::Context;
 use crate::cmdline::{path_write, Opts};
 // use crate::lang::pretty_print::PrettyPrint;
-=======
-use crate::backend::framework::Context;
-use crate::backend::fsm::visualizer;
-use crate::lang::pretty_print::PrettyPrint;
->>>>>>> 980e95e2
 use crate::lang::*;
 use crate::utils::NameGenerator;
 use std::fmt::Write;
@@ -44,7 +38,6 @@
     // }
 
     passes::fsm::generate(&mut syntax, &mut names);
-<<<<<<< HEAD
     // match opts.visualize_structure {
     //     None => (),
     //     Some(None) =>
@@ -58,37 +51,29 @@
         None => (),
         Some(po) => {
             for fsm in fsms {
-                path_write(po, Box::new(move |w| writeln!(w, "{:#?}", fsm)));
-=======
-    if matches.occurrences_of("VIZ") == 0 {
-        syntax.pretty_print();
-    }
-
-    let _fsms = backend::fsm::machine_gen::generate_fsms(&mut syntax);
-    // for fsm in fsms {
-    //     fsm.visualize()
-    // }
-
-    // You can handle information about subcommands by requesting their matches by name
-    // (as below), requesting just the name used, or both at the same time
-    if matches.occurrences_of("VIZ") == 1 {
-        for comp in &syntax.components {
-            if comp.name == component_name {
-                comp.structure_graph().visualize();
->>>>>>> 980e95e2
+                if fsm.name == opts.component {
+                    path_write(po, Some("dot"), &mut |w| {
+                        writeln!(w, "{}", fsm.visualize())
+                    });
+                    utils::dot_command(po)
+                }
             }
         }
     }
-    // println!("{:#?}", fsms);
 
-    // // You can handle information about subcommands by requesting their matches by name
-    // // (as below), requesting just the name used, or both at the same time
-    // if matches.occurrences_of("VIZ") == 1 {
-    //     for comp in &syntax.components {
-    //         if comp.name == component_name {
-    //             comp.structure_graph().visualize();
-    //         }
-    //     }
-    // }
+    match &opts.visualize_structure {
+        None => (),
+        Some(po) => {
+            for comp in &syntax.components {
+                if comp.name == opts.component {
+                    path_write(po, Some("dot"), &mut |w| {
+                        writeln!(w, "{}", comp.structure_graph().visualize())
+                    });
+                    utils::dot_command(po)
+                }
+            }
+        }
+    }
+
     Ok(())
 }