use crate::ast::*;
use sexp::Sexp;
use sexp::Sexp::{Atom, List};
use std::fs;

pub fn parse_file(filename: &str) -> Namespace {
<<<<<<< HEAD
    let content = &fs::read_to_string(filename)
        .expect("Something went wrong reading the file");

    parse(content)
}

// ===============================================
//             Parsing Helper Functions
// ===============================================

/**
 * Converts a Sexp library s-expression to a string
 */
fn sexp_to_str(e: &Sexp) -> String {
    match e {
        Atom(sexp::Atom::S(str)) => return String::from(str),
        _ => panic!("Error: {:?}", e),
    }
}

/**
 * Converts a Sexp library s-expression to an int
 */
fn sexp_to_int(e: &Sexp) -> i64 {
    match e {
        Atom(sexp::Atom::I(i)) => return *i,
        _ => panic!("Error: {:?}", e),
    }
}

/**
 * Grabs the first element in a Sexp List and converts
 * it to a string, if possible. Returns the string and the
 * remaining s-expressions
 */
fn get_str(e: &Sexp) -> (String, Sexp) {
    match e {
        Atom(_) => panic!("Error: {:?}", e),
        List(vec) => {
            let head = &vec[0];
            let tail = List(vec[1..].to_vec());
            return (sexp_to_str(head), tail);
        }
    }
}

/**
 * Grabs the first element in a Sexp List and converts
 * it to an int, if possible. Returns the int and the
 * remaining s-expressions
 */
fn get_int(e: &Sexp) -> (i64, Sexp) {
    match e {
        Atom(_) => panic!("Error: {:?}", e),
        List(vec) => {
            let head = &vec[0];
            let tail = List(vec[1..].to_vec());
            return (sexp_to_int(head), tail);
        }
    }
}

/**
 * Unboxes an Sexp into a Vector of S expressions, if it
 * has the proper type.
 */
fn get_rest(e: &Sexp) -> Vec<Sexp> {
    match e {
        Atom(_) => panic!("Error: {:?}", e),
        List(vec) => {
            return vec.clone();
        }
    }
}

// ===============================================
//                  Main Parser
// ===============================================

impl From<&Sexp> for Portdef {
    fn from(e: &Sexp) -> Self {
        let (_port, e1) = get_str(e);
        let (name, e2) = get_str(&e1);
        let (width, _e3) = get_int(&e2);
        // TODO verify e3 is empty and port == "port"
        return Portdef {
            name: name,
            width: width,
        };
=======
  let content = &fs::read_to_string(filename)
    .expect("Something went wrong reading the file");

  parse(content)
}

fn parse(prog: &str) -> Namespace {
  match sexp::parse(prog) {
    Ok(exp) => parse_namespace(&exp),
    e => panic!("Error parsing program: {:?}", e),
  }
}

fn match_head(e: &Sexp, target: &str) -> Option<Vec<Sexp>> {
  match e {
    Atom(_) => panic!("{:?} is not a head pattern", e),
    List(vec) => match &vec[0] {
      Sexp::Atom(sexp::Atom::S(name)) => {
        if name == target {
          Some(vec[1..].to_vec())
        } else {
          None
        }
      }
      _ => None,
    },
  }
}

fn atom_to_string(e: &Sexp) -> Option<String> {
  match e {
    Atom(sexp::Atom::S(name)) => Some(name.to_string()),
    _ => None,
  }
}

fn atom_to_i64(e: &Sexp) -> Option<i64> {
  match e {
    Atom(sexp::Atom::I(num)) => Some(*num),
    _ => None,
  }
}

fn parse_namespace(e: &Sexp) -> Namespace {
  let contents = match_head(e, "define/namespace").unwrap();
  Namespace {
    name: atom_to_string(&contents[0]).unwrap(),
    components: contents[1..]
      .into_iter()
      .map(|x| parse_component(x))
      .collect(),
  }
}

fn parse_component(e: &Sexp) -> Component {
  match match_head(e, "define/component").unwrap().as_slice() {
    [name, List(inputs), List(outputs), List(structure), control] => {
      Component {
        name: atom_to_string(name).unwrap(),
        inputs: inputs.into_iter().map(|x| parse_portdef(x)).collect(),
        outputs: outputs.into_iter().map(|x| parse_portdef(x)).collect(),
        structure: structure.into_iter().map(|x| parse_structure(x)).collect(),
        control: parse_control(control),
      }
>>>>>>> 807c95cc
    }
    _ => panic!("Ill formed component"),
  }
}

<<<<<<< HEAD
impl From<&Sexp> for Port {
    fn from(e: &Sexp) -> Self {
        let (_at, e1) = get_str(e);
        let (component, e2) = get_str(&e1);
        let (port, _e3) = get_str(&e2);
        // TODO error checking
        if component == "this" {
            return Port::This { port: port };
        } else {
            return Port::Comp {
                component: component,
                port: port,
            };
        }
    }
}

impl From<&Sexp> for Compinst {
    fn from(e: &Sexp) -> Self {
        let (name, e1) = get_str(e);
        let lst = get_rest(&e1);
        let params = lst.into_iter().map(|exp| sexp_to_int(&exp)).collect();
        return Compinst {
            name: name,
            params: params,
        };
    }
}

impl From<&Sexp> for Structure {
    fn from(e: &Sexp) -> Self {
        let (s, e1) = get_str(e);
        let lst = get_rest(&e1);
        match s.as_ref() {
            "new" => {
                let name = sexp_to_str(&lst[0]);
                let comp = sexp_to_str(&lst[1]);
                return Structure::Decl {
                    name: name,
                    component: comp,
                };
            }
            "new-std" => {
                let name = sexp_to_str(&lst[0]);
                let inst = Compinst::from(&lst[1]);
                return Structure::Std {
                    name: name,
                    instance: inst,
                };
            }
            "->" => {
                let src = Port::from(&lst[0]);
                let dest = Port::from(&lst[1]);
                return Structure::Wire {
                    src: src,
                    dest: dest,
                };
            }
            _ => {
                panic!("AHHH in structure");
            }
        }
    }
}

impl From<&Sexp> for Control {
    fn from(e: &Sexp) -> Self {
        let (keyword, e1) = get_str(e);
        let lst = get_rest(&e1);
        match keyword.as_ref() {
            "seq" => {
                let vec =
                    lst.into_iter().map(|exp| Control::from(&exp)).collect();
                return Control::Seq(vec);
            }
            "par" => {
                let vec =
                    lst.into_iter().map(|exp| Control::from(&exp)).collect();
                return Control::Par(vec);
            }
            "if" => {
                let cond = Port::from(&lst[0]);
                let t = Box::new(Control::from(&lst[1]));
                let f = Box::new(Control::from(&lst[2]));
                return Control::If {
                    cond: cond,
                    tbranch: t,
                    fbranch: f,
                };
            }
            "ifen" => {
                let cond = Port::from(&lst[0]);
                let t = Box::new(Control::from(&lst[1]));
                let f = Box::new(Control::from(&lst[2]));
                return Control::Ifen {
                    cond: cond,
                    tbranch: t,
                    fbranch: f,
                };
            }
            "while" => {
                let cond = Port::from(&lst[0]);
                let body = Box::new(Control::from(&lst[1]));
                return Control::While {
                    cond: cond,
                    body: body,
                };
            }
            "print" => {
                return Control::Print(sexp_to_str(&lst[0]));
            }
            "enable" => {
                let vec =
                    lst.into_iter().map(|exp| sexp_to_str(&exp)).collect();
                return Control::Enable(vec);
            }
            "disable" => {
                let vec =
                    lst.into_iter().map(|exp| sexp_to_str(&exp)).collect();
                return Control::Disable(vec);
            }
            "empty" => return Control::Empty,
            _ => panic!("Unexpected Control Keyword!"),
        }
    }
}

impl From<&Sexp> for Component {
    fn from(e: &Sexp) -> Self {
        let (_def, e1) = get_str(e);
        let lst = get_rest(&e1);

        let name = sexp_to_str(&lst[0]);
        let inputs = get_rest(&lst[1])
            .into_iter()
            .map(|exp| Portdef::from(&exp))
            .collect();
        let outputs = get_rest(&lst[2])
            .into_iter()
            .map(|exp| Portdef::from(&exp))
            .collect();
        let structure = get_rest(&lst[3])
            .into_iter()
            .map(|exp| Structure::from(&exp))
            .collect();
        let control = Control::from(&lst[4]);
        return Component {
            name: name,
            inputs: inputs,
            outputs: outputs,
            structure: structure,
            control: control,
        };
    }
}

impl From<&Sexp> for Namespace {
    fn from(e: &Sexp) -> Self {
        let (_def, e1) = get_str(e);
        let lst = get_rest(&e1);

        let name = sexp_to_str(&lst[0]);
        let components: Vec<Component> = lst[1..]
            .to_vec()
            .into_iter()
            .map(|exp| Component::from(&exp))
            .collect();

        return Namespace {
            name: name,
            components: components,
        };
    }
}

fn parse(prog: &str) -> Namespace {
    match sexp::parse(prog) {
        Ok(exp) => Namespace::from(&exp),
        e => panic!("Error parsing program: {:?}", e),
    }
}

#[cfg(test)]
mod tests {
    use super::*;
    // Test Strings
    const PORTDEF1: &str = "( port hi 3 )";
    const PORT1: &str = "( @ this input_port)";
    const PORT2: &str = "( @ c1 in2 )";
    const COMPINST1: &str = "( comp 1 2 3 4 5 )";

    #[test]
    fn portdef_test() {
        match sexp::parse(PORTDEF1) {
            Ok(e) => {
                let pd = Portdef::from(&e);
                println!("{:#?}", pd);
                assert_eq!(pd.name, "hi");
                assert_eq!(pd.width, 3);
            }
            Err(_) => {
                panic!("Error parsing string");
            }
        }
    }

    #[test]
    fn port_test1() {
        match sexp::parse(PORT1) {
            Ok(e) => {
                let p = Port::from(&e);
                println!("{:#?}", p);
                match p {
                    Port::This { port } => assert_eq!(port, "input_port"),
                    _ => panic!("Parsed Wrong AST Type"),
                }
            }
            Err(_) => panic!("Error parsing string"),
        }
    }
    #[test]
    fn port_test2() {
        match sexp::parse(PORT2) {
            Ok(e) => {
                let p = Port::from(&e);
                println!("{:#?}", p);
                match p {
                    Port::Comp { component, port } => {
                        assert_eq!(port, "in2");
                        assert_eq!(component, "c1");
                    }
                    _ => panic!("Parsed Wrong AST Type"),
                }
            }
            Err(_) => panic!("Error parsing string"),
        }
    }

    #[test]
    fn compinst_test1() {
        match sexp::parse(COMPINST1) {
            Ok(e) => {
                let p = Compinst::from(&e);
                println!("{:#?}", p);
                assert_eq!(p.name, "comp");
                assert_eq!(p.params, [1, 2, 3, 4, 5]);
            }
            Err(_) => panic!("Error parsing string"),
        }
=======
fn parse_portdef(e: &Sexp) -> Portdef {
  match e {
    Atom(_) => panic!("Ill formed port"),
    List(vec) => match vec.as_slice() {
      [Atom(sexp::Atom::S(name)), Atom(sexp::Atom::I(width))] => Portdef {
        name: name.to_string(),
        width: *width,
      },
      _ => panic!("Ill formed"),
    },
  }
}

fn parse_structure(e: &Sexp) -> Structure {
  match match_head(e, "new") {
    Some(vec) => match vec.as_slice() {
      [Atom(sexp::Atom::S(name)), Atom(sexp::Atom::S(comp))] => {
        Structure::Decl {
          name: name.to_string(),
          instance: Compinst {
            name: comp.to_string(),
            param: vec![],
          },
        }
      }
      [Atom(sexp::Atom::S(name)), List(param_vec)] => Structure::Decl {
        name: name.to_string(),
        instance: parse_param_vec(param_vec),
      },
      _ => panic!("Ill formed"),
    },
    None => match match_head(e, "->").unwrap().as_slice() {
      [src, dest] => Structure::Wire {
        src: parse_port(src),
        dest: parse_port(dest),
      },
      _ => panic!("ill formed"),
    },
  }
}

fn parse_param_vec(e: &Vec<Sexp>) -> Compinst {
  Compinst {
    name: atom_to_string(&e[0]).unwrap(),
    param: e[1..]
      .into_iter()
      .map(|x| atom_to_i64(x).unwrap())
      .collect(),
  }
}

fn parse_port(e: &Sexp) -> Port {
  match match_head(e, "@").unwrap().as_slice() {
    [Atom(sexp::Atom::S(comp)), Atom(sexp::Atom::S(port))] => {
      if comp == "this" {
        Port::This {
          port: port.to_string(),
        }
      } else {
        Port::Comp {
          component: comp.to_string(),
          port: port.to_string(),
        }
      }
    }
    _ => panic!("Ill formed"),
  }
}

fn parse_control(e: &Sexp) -> Control {
  match e {
    Atom(_) => panic!("ill formed"),
    List(list) => {
      let head = &list[0];
      let rest = &list[1..];
      match atom_to_string(&head).unwrap().as_ref() {
        "seq" => Control::Seq(rest.into_iter().map(parse_control).collect()),
        "par" => Control::Par(rest.into_iter().map(parse_control).collect()),
        "if" => match rest {
          [cond, t, f] => Control::If {
            cond: parse_port(cond),
            tbranch: Box::new(parse_control(t)),
            fbranch: Box::new(parse_control(f)),
          },
          _ => panic!("ill formed if"),
        },
        "ifen" => match rest {
          [cond, t, f] => Control::Ifen {
            cond: parse_port(cond),
            tbranch: Box::new(parse_control(t)),
            fbranch: Box::new(parse_control(f)),
          },
          _ => panic!("ill formed ifen"),
        },
        "while" => match rest {
          [cond, body] => Control::While {
            cond: parse_port(cond),
            body: Box::new(parse_control(body)),
          },
          _ => panic!("ill formed ifen"),
        },
        "print" => match rest {
          [Atom(sexp::Atom::S(var))] => Control::Print(var.to_string()),
          _ => panic!("ill formed ifen"),
        },
        "enable" => Control::Enable(
          rest
            .into_iter()
            .map(|x| atom_to_string(x).unwrap())
            .collect(),
        ),
        "disable" => Control::Disable(
          rest
            .into_iter()
            .map(|x| atom_to_string(x).unwrap())
            .collect(),
        ),
        "empty" => Control::Empty,
        _ => panic!("unknown control head"),
      }
>>>>>>> 807c95cc
    }
  }
}
<|MERGE_RESOLUTION|>--- conflicted
+++ resolved
@@ -1,542 +1,344 @@
-use crate::ast::*;
-use sexp::Sexp;
-use sexp::Sexp::{Atom, List};
-use std::fs;
-
-pub fn parse_file(filename: &str) -> Namespace {
-<<<<<<< HEAD
-    let content = &fs::read_to_string(filename)
-        .expect("Something went wrong reading the file");
-
-    parse(content)
-}
-
-// ===============================================
-//             Parsing Helper Functions
-// ===============================================
-
-/**
- * Converts a Sexp library s-expression to a string
- */
-fn sexp_to_str(e: &Sexp) -> String {
-    match e {
-        Atom(sexp::Atom::S(str)) => return String::from(str),
-        _ => panic!("Error: {:?}", e),
-    }
-}
-
-/**
- * Converts a Sexp library s-expression to an int
- */
-fn sexp_to_int(e: &Sexp) -> i64 {
-    match e {
-        Atom(sexp::Atom::I(i)) => return *i,
-        _ => panic!("Error: {:?}", e),
-    }
-}
-
-/**
- * Grabs the first element in a Sexp List and converts
- * it to a string, if possible. Returns the string and the
- * remaining s-expressions
- */
-fn get_str(e: &Sexp) -> (String, Sexp) {
-    match e {
-        Atom(_) => panic!("Error: {:?}", e),
-        List(vec) => {
-            let head = &vec[0];
-            let tail = List(vec[1..].to_vec());
-            return (sexp_to_str(head), tail);
-        }
-    }
-}
-
-/**
- * Grabs the first element in a Sexp List and converts
- * it to an int, if possible. Returns the int and the
- * remaining s-expressions
- */
-fn get_int(e: &Sexp) -> (i64, Sexp) {
-    match e {
-        Atom(_) => panic!("Error: {:?}", e),
-        List(vec) => {
-            let head = &vec[0];
-            let tail = List(vec[1..].to_vec());
-            return (sexp_to_int(head), tail);
-        }
-    }
-}
-
-/**
- * Unboxes an Sexp into a Vector of S expressions, if it
- * has the proper type.
- */
-fn get_rest(e: &Sexp) -> Vec<Sexp> {
-    match e {
-        Atom(_) => panic!("Error: {:?}", e),
-        List(vec) => {
-            return vec.clone();
-        }
-    }
-}
-
-// ===============================================
-//                  Main Parser
-// ===============================================
-
-impl From<&Sexp> for Portdef {
-    fn from(e: &Sexp) -> Self {
-        let (_port, e1) = get_str(e);
-        let (name, e2) = get_str(&e1);
-        let (width, _e3) = get_int(&e2);
-        // TODO verify e3 is empty and port == "port"
-        return Portdef {
-            name: name,
-            width: width,
-        };
-=======
-  let content = &fs::read_to_string(filename)
-    .expect("Something went wrong reading the file");
-
-  parse(content)
-}
-
-fn parse(prog: &str) -> Namespace {
-  match sexp::parse(prog) {
-    Ok(exp) => parse_namespace(&exp),
-    e => panic!("Error parsing program: {:?}", e),
-  }
-}
-
-fn match_head(e: &Sexp, target: &str) -> Option<Vec<Sexp>> {
-  match e {
-    Atom(_) => panic!("{:?} is not a head pattern", e),
-    List(vec) => match &vec[0] {
-      Sexp::Atom(sexp::Atom::S(name)) => {
-        if name == target {
-          Some(vec[1..].to_vec())
-        } else {
-          None
-        }
-      }
-      _ => None,
-    },
-  }
-}
-
-fn atom_to_string(e: &Sexp) -> Option<String> {
-  match e {
-    Atom(sexp::Atom::S(name)) => Some(name.to_string()),
-    _ => None,
-  }
-}
-
-fn atom_to_i64(e: &Sexp) -> Option<i64> {
-  match e {
-    Atom(sexp::Atom::I(num)) => Some(*num),
-    _ => None,
-  }
-}
-
-fn parse_namespace(e: &Sexp) -> Namespace {
-  let contents = match_head(e, "define/namespace").unwrap();
-  Namespace {
-    name: atom_to_string(&contents[0]).unwrap(),
-    components: contents[1..]
-      .into_iter()
-      .map(|x| parse_component(x))
-      .collect(),
-  }
-}
-
-fn parse_component(e: &Sexp) -> Component {
-  match match_head(e, "define/component").unwrap().as_slice() {
-    [name, List(inputs), List(outputs), List(structure), control] => {
-      Component {
-        name: atom_to_string(name).unwrap(),
-        inputs: inputs.into_iter().map(|x| parse_portdef(x)).collect(),
-        outputs: outputs.into_iter().map(|x| parse_portdef(x)).collect(),
-        structure: structure.into_iter().map(|x| parse_structure(x)).collect(),
-        control: parse_control(control),
-      }
->>>>>>> 807c95cc
-    }
-    _ => panic!("Ill formed component"),
-  }
-}
-
-<<<<<<< HEAD
-impl From<&Sexp> for Port {
-    fn from(e: &Sexp) -> Self {
-        let (_at, e1) = get_str(e);
-        let (component, e2) = get_str(&e1);
-        let (port, _e3) = get_str(&e2);
-        // TODO error checking
-        if component == "this" {
-            return Port::This { port: port };
-        } else {
-            return Port::Comp {
-                component: component,
-                port: port,
-            };
-        }
-    }
-}
-
-impl From<&Sexp> for Compinst {
-    fn from(e: &Sexp) -> Self {
-        let (name, e1) = get_str(e);
-        let lst = get_rest(&e1);
-        let params = lst.into_iter().map(|exp| sexp_to_int(&exp)).collect();
-        return Compinst {
-            name: name,
-            params: params,
-        };
-    }
-}
-
-impl From<&Sexp> for Structure {
-    fn from(e: &Sexp) -> Self {
-        let (s, e1) = get_str(e);
-        let lst = get_rest(&e1);
-        match s.as_ref() {
-            "new" => {
-                let name = sexp_to_str(&lst[0]);
-                let comp = sexp_to_str(&lst[1]);
-                return Structure::Decl {
-                    name: name,
-                    component: comp,
-                };
-            }
-            "new-std" => {
-                let name = sexp_to_str(&lst[0]);
-                let inst = Compinst::from(&lst[1]);
-                return Structure::Std {
-                    name: name,
-                    instance: inst,
-                };
-            }
-            "->" => {
-                let src = Port::from(&lst[0]);
-                let dest = Port::from(&lst[1]);
-                return Structure::Wire {
-                    src: src,
-                    dest: dest,
-                };
-            }
-            _ => {
-                panic!("AHHH in structure");
-            }
-        }
-    }
-}
-
-impl From<&Sexp> for Control {
-    fn from(e: &Sexp) -> Self {
-        let (keyword, e1) = get_str(e);
-        let lst = get_rest(&e1);
-        match keyword.as_ref() {
-            "seq" => {
-                let vec =
-                    lst.into_iter().map(|exp| Control::from(&exp)).collect();
-                return Control::Seq(vec);
-            }
-            "par" => {
-                let vec =
-                    lst.into_iter().map(|exp| Control::from(&exp)).collect();
-                return Control::Par(vec);
-            }
-            "if" => {
-                let cond = Port::from(&lst[0]);
-                let t = Box::new(Control::from(&lst[1]));
-                let f = Box::new(Control::from(&lst[2]));
-                return Control::If {
-                    cond: cond,
-                    tbranch: t,
-                    fbranch: f,
-                };
-            }
-            "ifen" => {
-                let cond = Port::from(&lst[0]);
-                let t = Box::new(Control::from(&lst[1]));
-                let f = Box::new(Control::from(&lst[2]));
-                return Control::Ifen {
-                    cond: cond,
-                    tbranch: t,
-                    fbranch: f,
-                };
-            }
-            "while" => {
-                let cond = Port::from(&lst[0]);
-                let body = Box::new(Control::from(&lst[1]));
-                return Control::While {
-                    cond: cond,
-                    body: body,
-                };
-            }
-            "print" => {
-                return Control::Print(sexp_to_str(&lst[0]));
-            }
-            "enable" => {
-                let vec =
-                    lst.into_iter().map(|exp| sexp_to_str(&exp)).collect();
-                return Control::Enable(vec);
-            }
-            "disable" => {
-                let vec =
-                    lst.into_iter().map(|exp| sexp_to_str(&exp)).collect();
-                return Control::Disable(vec);
-            }
-            "empty" => return Control::Empty,
-            _ => panic!("Unexpected Control Keyword!"),
-        }
-    }
-}
-
-impl From<&Sexp> for Component {
-    fn from(e: &Sexp) -> Self {
-        let (_def, e1) = get_str(e);
-        let lst = get_rest(&e1);
-
-        let name = sexp_to_str(&lst[0]);
-        let inputs = get_rest(&lst[1])
-            .into_iter()
-            .map(|exp| Portdef::from(&exp))
-            .collect();
-        let outputs = get_rest(&lst[2])
-            .into_iter()
-            .map(|exp| Portdef::from(&exp))
-            .collect();
-        let structure = get_rest(&lst[3])
-            .into_iter()
-            .map(|exp| Structure::from(&exp))
-            .collect();
-        let control = Control::from(&lst[4]);
-        return Component {
-            name: name,
-            inputs: inputs,
-            outputs: outputs,
-            structure: structure,
-            control: control,
-        };
-    }
-}
-
-impl From<&Sexp> for Namespace {
-    fn from(e: &Sexp) -> Self {
-        let (_def, e1) = get_str(e);
-        let lst = get_rest(&e1);
-
-        let name = sexp_to_str(&lst[0]);
-        let components: Vec<Component> = lst[1..]
-            .to_vec()
-            .into_iter()
-            .map(|exp| Component::from(&exp))
-            .collect();
-
-        return Namespace {
-            name: name,
-            components: components,
-        };
-    }
-}
-
-fn parse(prog: &str) -> Namespace {
-    match sexp::parse(prog) {
-        Ok(exp) => Namespace::from(&exp),
-        e => panic!("Error parsing program: {:?}", e),
-    }
-}
-
-#[cfg(test)]
-mod tests {
-    use super::*;
-    // Test Strings
-    const PORTDEF1: &str = "( port hi 3 )";
-    const PORT1: &str = "( @ this input_port)";
-    const PORT2: &str = "( @ c1 in2 )";
-    const COMPINST1: &str = "( comp 1 2 3 4 5 )";
-
-    #[test]
-    fn portdef_test() {
-        match sexp::parse(PORTDEF1) {
-            Ok(e) => {
-                let pd = Portdef::from(&e);
-                println!("{:#?}", pd);
-                assert_eq!(pd.name, "hi");
-                assert_eq!(pd.width, 3);
-            }
-            Err(_) => {
-                panic!("Error parsing string");
-            }
-        }
-    }
-
-    #[test]
-    fn port_test1() {
-        match sexp::parse(PORT1) {
-            Ok(e) => {
-                let p = Port::from(&e);
-                println!("{:#?}", p);
-                match p {
-                    Port::This { port } => assert_eq!(port, "input_port"),
-                    _ => panic!("Parsed Wrong AST Type"),
-                }
-            }
-            Err(_) => panic!("Error parsing string"),
-        }
-    }
-    #[test]
-    fn port_test2() {
-        match sexp::parse(PORT2) {
-            Ok(e) => {
-                let p = Port::from(&e);
-                println!("{:#?}", p);
-                match p {
-                    Port::Comp { component, port } => {
-                        assert_eq!(port, "in2");
-                        assert_eq!(component, "c1");
-                    }
-                    _ => panic!("Parsed Wrong AST Type"),
-                }
-            }
-            Err(_) => panic!("Error parsing string"),
-        }
-    }
-
-    #[test]
-    fn compinst_test1() {
-        match sexp::parse(COMPINST1) {
-            Ok(e) => {
-                let p = Compinst::from(&e);
-                println!("{:#?}", p);
-                assert_eq!(p.name, "comp");
-                assert_eq!(p.params, [1, 2, 3, 4, 5]);
-            }
-            Err(_) => panic!("Error parsing string"),
-        }
-=======
-fn parse_portdef(e: &Sexp) -> Portdef {
-  match e {
-    Atom(_) => panic!("Ill formed port"),
-    List(vec) => match vec.as_slice() {
-      [Atom(sexp::Atom::S(name)), Atom(sexp::Atom::I(width))] => Portdef {
-        name: name.to_string(),
-        width: *width,
-      },
-      _ => panic!("Ill formed"),
-    },
-  }
-}
-
-fn parse_structure(e: &Sexp) -> Structure {
-  match match_head(e, "new") {
-    Some(vec) => match vec.as_slice() {
-      [Atom(sexp::Atom::S(name)), Atom(sexp::Atom::S(comp))] => {
-        Structure::Decl {
-          name: name.to_string(),
-          instance: Compinst {
-            name: comp.to_string(),
-            param: vec![],
-          },
-        }
-      }
-      [Atom(sexp::Atom::S(name)), List(param_vec)] => Structure::Decl {
-        name: name.to_string(),
-        instance: parse_param_vec(param_vec),
-      },
-      _ => panic!("Ill formed"),
-    },
-    None => match match_head(e, "->").unwrap().as_slice() {
-      [src, dest] => Structure::Wire {
-        src: parse_port(src),
-        dest: parse_port(dest),
-      },
-      _ => panic!("ill formed"),
-    },
-  }
-}
-
-fn parse_param_vec(e: &Vec<Sexp>) -> Compinst {
-  Compinst {
-    name: atom_to_string(&e[0]).unwrap(),
-    param: e[1..]
-      .into_iter()
-      .map(|x| atom_to_i64(x).unwrap())
-      .collect(),
-  }
-}
-
-fn parse_port(e: &Sexp) -> Port {
-  match match_head(e, "@").unwrap().as_slice() {
-    [Atom(sexp::Atom::S(comp)), Atom(sexp::Atom::S(port))] => {
-      if comp == "this" {
-        Port::This {
-          port: port.to_string(),
-        }
-      } else {
-        Port::Comp {
-          component: comp.to_string(),
-          port: port.to_string(),
-        }
-      }
-    }
-    _ => panic!("Ill formed"),
-  }
-}
-
-fn parse_control(e: &Sexp) -> Control {
-  match e {
-    Atom(_) => panic!("ill formed"),
-    List(list) => {
-      let head = &list[0];
-      let rest = &list[1..];
-      match atom_to_string(&head).unwrap().as_ref() {
-        "seq" => Control::Seq(rest.into_iter().map(parse_control).collect()),
-        "par" => Control::Par(rest.into_iter().map(parse_control).collect()),
-        "if" => match rest {
-          [cond, t, f] => Control::If {
-            cond: parse_port(cond),
-            tbranch: Box::new(parse_control(t)),
-            fbranch: Box::new(parse_control(f)),
-          },
-          _ => panic!("ill formed if"),
-        },
-        "ifen" => match rest {
-          [cond, t, f] => Control::Ifen {
-            cond: parse_port(cond),
-            tbranch: Box::new(parse_control(t)),
-            fbranch: Box::new(parse_control(f)),
-          },
-          _ => panic!("ill formed ifen"),
-        },
-        "while" => match rest {
-          [cond, body] => Control::While {
-            cond: parse_port(cond),
-            body: Box::new(parse_control(body)),
-          },
-          _ => panic!("ill formed ifen"),
-        },
-        "print" => match rest {
-          [Atom(sexp::Atom::S(var))] => Control::Print(var.to_string()),
-          _ => panic!("ill formed ifen"),
-        },
-        "enable" => Control::Enable(
-          rest
-            .into_iter()
-            .map(|x| atom_to_string(x).unwrap())
-            .collect(),
-        ),
-        "disable" => Control::Disable(
-          rest
-            .into_iter()
-            .map(|x| atom_to_string(x).unwrap())
-            .collect(),
-        ),
-        "empty" => Control::Empty,
-        _ => panic!("unknown control head"),
-      }
->>>>>>> 807c95cc
-    }
-  }
-}
+use crate::ast::*;
+use sexp::Sexp;
+use sexp::Sexp::{Atom, List};
+use std::fs;
+
+pub fn parse_file(filename: &str) -> Namespace {
+  let content = &fs::read_to_string(filename).expect("Something went wrong reading the file");
+
+  parse(content)
+}
+
+// ===============================================
+//             Parsing Helper Functions
+// ===============================================
+
+/**
+ * Converts a Sexp library s-expression to a string
+ */
+fn sexp_to_str(e: &Sexp) -> String {
+  match e {
+    Atom(sexp::Atom::S(str)) => return String::from(str),
+    _ => panic!("Error: {:?}", e),
+  }
+}
+
+/**
+ * Converts a Sexp library s-expression to an int
+ */
+fn sexp_to_int(e: &Sexp) -> i64 {
+  match e {
+    Atom(sexp::Atom::I(i)) => return *i,
+    _ => panic!("Error: {:?}", e),
+  }
+}
+
+/**
+ * Grabs the first element in a Sexp List and converts
+ * it to a string, if possible. Returns the string and the
+ * remaining s-expressions
+ */
+fn get_str(e: &Sexp) -> (String, Sexp) {
+  match e {
+    Atom(_) => panic!("Error: {:?}", e),
+    List(vec) => {
+      let head = &vec[0];
+      let tail = List(vec[1..].to_vec());
+      return (sexp_to_str(head), tail);
+    }
+  }
+}
+
+/**
+ * Grabs the first element in a Sexp List and converts
+ * it to an int, if possible. Returns the int and the
+ * remaining s-expressions
+ */
+fn get_int(e: &Sexp) -> (i64, Sexp) {
+  match e {
+    Atom(_) => panic!("Error: {:?}", e),
+    List(vec) => {
+      let head = &vec[0];
+      let tail = List(vec[1..].to_vec());
+      return (sexp_to_int(head), tail);
+    }
+  }
+}
+
+/**
+ * Unboxes an Sexp into a Vector of S expressions, if it
+ * has the proper type.
+ */
+fn get_rest(e: &Sexp) -> Vec<Sexp> {
+  match e {
+    Atom(_) => panic!("Error: {:?}", e),
+    List(vec) => {
+      return vec.clone();
+    }
+  }
+}
+
+// ===============================================
+//                  Main Parser
+// ===============================================
+
+impl From<&Sexp> for Portdef {
+  fn from(e: &Sexp) -> Self {
+    let (_port, e1) = get_str(e);
+    let (name, e2) = get_str(&e1);
+    let (width, _e3) = get_int(&e2);
+    // TODO verify e3 is empty and port == "port"
+    return Portdef {
+      name: name,
+      width: width,
+    };
+  }
+}
+
+impl From<&Sexp> for Port {
+  fn from(e: &Sexp) -> Self {
+    let (_at, e1) = get_str(e);
+    let (component, e2) = get_str(&e1);
+    let (port, _e3) = get_str(&e2);
+    // TODO error checking
+    if component == "this" {
+      return Port::This { port: port };
+    } else {
+      return Port::Comp {
+        component: component,
+        port: port,
+      };
+    }
+  }
+}
+
+impl From<&Sexp> for Compinst {
+  fn from(e: &Sexp) -> Self {
+    let (name, e1) = get_str(e);
+    let lst = get_rest(&e1);
+    let params = lst.into_iter().map(|exp| sexp_to_int(&exp)).collect();
+    return Compinst {
+      name: name,
+      params: params,
+    };
+  }
+}
+
+impl From<&Sexp> for Structure {
+  fn from(e: &Sexp) -> Self {
+    let (s, e1) = get_str(e);
+    let lst = get_rest(&e1);
+    match s.as_ref() {
+      "new" => {
+        let name = sexp_to_str(&lst[0]);
+        let comp = sexp_to_str(&lst[1]);
+        return Structure::Decl {
+          name: name,
+          component: comp,
+        };
+      }
+      "new-std" => {
+        let name = sexp_to_str(&lst[0]);
+        let inst = Compinst::from(&lst[1]);
+        return Structure::Std {
+          name: name,
+          instance: inst,
+        };
+      }
+      "->" => {
+        let src = Port::from(&lst[0]);
+        let dest = Port::from(&lst[1]);
+        return Structure::Wire {
+          src: src,
+          dest: dest,
+        };
+      }
+      _ => {
+        panic!("AHHH in structure");
+      }
+    }
+  }
+}
+
+impl From<&Sexp> for Control {
+  fn from(e: &Sexp) -> Self {
+    let (keyword, e1) = get_str(e);
+    let lst = get_rest(&e1);
+    match keyword.as_ref() {
+      "seq" => {
+        let vec = lst.into_iter().map(|exp| Control::from(&exp)).collect();
+        return Control::Seq(vec);
+      }
+      "par" => {
+        let vec = lst.into_iter().map(|exp| Control::from(&exp)).collect();
+        return Control::Par(vec);
+      }
+      "if" => {
+        let cond = Port::from(&lst[0]);
+        let t = Box::new(Control::from(&lst[1]));
+        let f = Box::new(Control::from(&lst[2]));
+        return Control::If {
+          cond: cond,
+          tbranch: t,
+          fbranch: f,
+        };
+      }
+      "ifen" => {
+        let cond = Port::from(&lst[0]);
+        let t = Box::new(Control::from(&lst[1]));
+        let f = Box::new(Control::from(&lst[2]));
+        return Control::Ifen {
+          cond: cond,
+          tbranch: t,
+          fbranch: f,
+        };
+      }
+      "while" => {
+        let cond = Port::from(&lst[0]);
+        let body = Box::new(Control::from(&lst[1]));
+        return Control::While {
+          cond: cond,
+          body: body,
+        };
+      }
+      "print" => {
+        return Control::Print(sexp_to_str(&lst[0]));
+      }
+      "enable" => {
+        let vec = lst.into_iter().map(|exp| sexp_to_str(&exp)).collect();
+        return Control::Enable(vec);
+      }
+      "disable" => {
+        let vec = lst.into_iter().map(|exp| sexp_to_str(&exp)).collect();
+        return Control::Disable(vec);
+      }
+      "empty" => return Control::Empty,
+      _ => panic!("Unexpected Control Keyword!"),
+    }
+  }
+}
+
+impl From<&Sexp> for Component {
+  fn from(e: &Sexp) -> Self {
+    let (_def, e1) = get_str(e);
+    let lst = get_rest(&e1);
+
+    let name = sexp_to_str(&lst[0]);
+    let inputs = get_rest(&lst[1])
+      .into_iter()
+      .map(|exp| Portdef::from(&exp))
+      .collect();
+    let outputs = get_rest(&lst[2])
+      .into_iter()
+      .map(|exp| Portdef::from(&exp))
+      .collect();
+    let structure = get_rest(&lst[3])
+      .into_iter()
+      .map(|exp| Structure::from(&exp))
+      .collect();
+    let control = Control::from(&lst[4]);
+    return Component {
+      name: name,
+      inputs: inputs,
+      outputs: outputs,
+      structure: structure,
+      control: control,
+    };
+  }
+}
+
+impl From<&Sexp> for Namespace {
+  fn from(e: &Sexp) -> Self {
+    let (_def, e1) = get_str(e);
+    let lst = get_rest(&e1);
+
+    let name = sexp_to_str(&lst[0]);
+    let components: Vec<Component> = lst[1..]
+      .to_vec()
+      .into_iter()
+      .map(|exp| Component::from(&exp))
+      .collect();
+
+    return Namespace {
+      name: name,
+      components: components,
+    };
+  }
+}
+
+fn parse(prog: &str) -> Namespace {
+  match sexp::parse(prog) {
+    Ok(exp) => Namespace::from(&exp),
+    e => panic!("Error parsing program: {:?}", e),
+  }
+}
+
+#[cfg(test)]
+mod tests {
+  use super::*;
+  // Test Strings
+  const PORTDEF1: &str = "( port hi 3 )";
+  const PORT1: &str = "( @ this input_port)";
+  const PORT2: &str = "( @ c1 in2 )";
+  const COMPINST1: &str = "( comp 1 2 3 4 5 )";
+
+  #[test]
+  fn portdef_test() {
+    match sexp::parse(PORTDEF1) {
+      Ok(e) => {
+        let pd = Portdef::from(&e);
+        println!("{:#?}", pd);
+        assert_eq!(pd.name, "hi");
+        assert_eq!(pd.width, 3);
+      }
+      Err(_) => {
+        panic!("Error parsing string");
+      }
+    }
+  }
+
+  #[test]
+  fn port_test1() {
+    match sexp::parse(PORT1) {
+      Ok(e) => {
+        let p = Port::from(&e);
+        println!("{:#?}", p);
+        match p {
+          Port::This { port } => assert_eq!(port, "input_port"),
+          _ => panic!("Parsed Wrong AST Type"),
+        }
+      }
+      Err(_) => panic!("Error parsing string"),
+    }
+  }
+  #[test]
+  fn port_test2() {
+    match sexp::parse(PORT2) {
+      Ok(e) => {
+        let p = Port::from(&e);
+        println!("{:#?}", p);
+        match p {
+          Port::Comp { component, port } => {
+            assert_eq!(port, "in2");
+            assert_eq!(component, "c1");
+          }
+          _ => panic!("Parsed Wrong AST Type"),
+        }
+      }
+      Err(_) => panic!("Error parsing string"),
+    }
+  }
+
+  #[test]
+  fn compinst_test1() {
+    match sexp::parse(COMPINST1) {
+      Ok(e) => {
+        let p = Compinst::from(&e);
+        println!("{:#?}", p);
+        assert_eq!(p.name, "comp");
+        assert_eq!(p.params, [1, 2, 3, 4, 5]);
+      }
+      Err(_) => panic!("Error parsing string"),
+    }
+  }
+}